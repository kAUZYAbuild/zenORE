[package]
name = "ore-cli"
version = "2.3.2"
edition = "2021"
license = "Apache-2.0"
description = "A command line interface for ORE cryptocurrency mining."
documentation = "https://ore.supply"
homepage = "https://ore.supply"
repository = "https://github.com/regolith-labs/ore-cli"
readme = "./README.md"
keywords = ["solana", "crypto", "mining"]

[[bin]]
name = "ore"
path = "src/main.rs"

[features]
default = []
admin = []

[dependencies]
bincode = "1.3.3"
bs58 = "0.5.1"
bytemuck = "1.16"
cached = "0.46.1"
chrono = "0.4.38"
clap = { version = "4.4.12", features = ["derive"] }
colored = "2.0"
core_affinity = "0.8.1"
drillx = "2.1.0"
futures = "0.3.30"
indicatif = "0.17.8"
mpl-token-metadata = "4.1.2"
num_cpus = "1.16.0"
ore-api = "2.1.8"
ore-boost-api = "0.1.0"
ore-utils = "2.1.8"
ore-pool-api = { path = "../ore-pool/api" }
ore-pool-types = { path = "../ore-pool/types", package = "types" }
rand = "0.8.4"
reqwest = { version = "0.12", features = ["json"] }
solana-cli-config = "^1.18"
solana-client = "^1.18"
solana-program = "^1.18"
solana-rpc-client = "^1.18"
solana-sdk = "^1.18"
solana-transaction-status = "^1.18"
serde_json = "1.0"
spl-token = { version = "^4", features = ["no-entrypoint"] }
spl-associated-token-account = { version = "^2.3", features = ["no-entrypoint"] }
tokio = "1.35.1"
url = "2.5"
tokio-tungstenite = "0.16"
serde = { version = "1.0", features = ["derive"] }
thiserror = "1.0.63"

[patch.crates-io]
ore-api = { path = "../ore/api" }
ore-boost-api = { path = "../ore-boost/api" }
ore-utils = { path = "../ore/utils" }

[profile.release]
<<<<<<< HEAD
opt-level = 3     # Optimize for binary size. You can use "3" for full optimizations if binary size isn't an issue.
codegen-units = 1 # Better optimization with fewer codegen units
lto = true        # Enable Link Time Optimization (LTO)
debug = false     # Disable debug info to reduce binary size
panic = 'abort'   # Reduces the binary size further by not including unwinding information
=======
opt-level = 3           # Optimize for binary size. You can use "3" for full optimizations if binary size isn't an issue.
codegen-units = 1       # Better optimization with fewer codegen units
lto = true              # Enable Link Time Optimization (LTO)
debug = false           # Disable debug info to reduce binary size
panic = 'abort'         # Reduces the binary size further by not including unwinding information
>>>>>>> 23d41ce9
rpath = false
incremental = false
overflow-checks = false

[build]
rustflags = ["-C", "target-cpu=native"]<|MERGE_RESOLUTION|>--- conflicted
+++ resolved
@@ -47,7 +47,9 @@
 solana-transaction-status = "^1.18"
 serde_json = "1.0"
 spl-token = { version = "^4", features = ["no-entrypoint"] }
-spl-associated-token-account = { version = "^2.3", features = ["no-entrypoint"] }
+spl-associated-token-account = { version = "^2.3", features = [
+  "no-entrypoint",
+] }
 tokio = "1.35.1"
 url = "2.5"
 tokio-tungstenite = "0.16"
@@ -60,19 +62,11 @@
 ore-utils = { path = "../ore/utils" }
 
 [profile.release]
-<<<<<<< HEAD
-opt-level = 3     # Optimize for binary size. You can use "3" for full optimizations if binary size isn't an issue.
-codegen-units = 1 # Better optimization with fewer codegen units
-lto = true        # Enable Link Time Optimization (LTO)
-debug = false     # Disable debug info to reduce binary size
-panic = 'abort'   # Reduces the binary size further by not including unwinding information
-=======
 opt-level = 3           # Optimize for binary size. You can use "3" for full optimizations if binary size isn't an issue.
 codegen-units = 1       # Better optimization with fewer codegen units
 lto = true              # Enable Link Time Optimization (LTO)
 debug = false           # Disable debug info to reduce binary size
 panic = 'abort'         # Reduces the binary size further by not including unwinding information
->>>>>>> 23d41ce9
 rpath = false
 incremental = false
 overflow-checks = false
