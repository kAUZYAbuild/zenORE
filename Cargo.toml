[package]
name = "ore-cli"
version = "2.3.2"
edition = "2021"
license = "Apache-2.0"
description = "A command line interface for ORE cryptocurrency mining."
documentation = "https://ore.supply"
homepage = "https://ore.supply"
repository = "https://github.com/regolith-labs/ore-cli"
readme = "./README.md"
keywords = ["solana", "crypto", "mining"]

[[bin]]
name = "ore"
path = "src/main.rs"

[features]
default = []
admin = []

[dependencies]
bincode = "1.3.3"
bs58 = "0.5.1"
bytemuck = "1.16"
cached = "0.46.1"
chrono = "0.4.38"
clap = { version = "4.4.12", features = ["derive"] }
colored = "2.0"
core_affinity = "0.8.1"
drillx = "2.1.0"
futures = "0.3.30"
indicatif = "0.17.8"
mpl-token-metadata = "4.1.2"
num_cpus = "1.16.0"
<<<<<<< HEAD
## ore-api = "2.1.8"
## ore-utils = "2.1.8"
ore-api = { path = "../ore/api" }
ore-utils = { path = "../ore/utils" }
=======
ore-api = "2.1.8"
ore-boost-api = "0.1.0"
ore-utils = "2.1.8"
>>>>>>> 9b0ccb6a
ore-pool-api = { path = "../ore-pool/api" }
ore-pool-types = { path = "../ore-pool/types", package = "types" }
rand = "0.8.4"
reqwest = { version = "0.12", features = ["json"] }
solana-cli-config = "^1.18"
solana-client = "^1.18"
solana-program = "^1.18"
solana-rpc-client = "^1.18"
solana-sdk = "^1.18"
solana-transaction-status = "^1.18"
serde_json = "1.0"
spl-token = { version = "^4", features = ["no-entrypoint"] }
spl-associated-token-account = { version = "^2.3", features = [
  "no-entrypoint",
] }
tokio = "1.35.1"
url = "2.5"
tokio-tungstenite = "0.16"
serde = { version = "1.0", features = ["derive"] }
thiserror = "1.0.63"

[patch.crates-io]
ore-api = { path = "../ore/api" }
ore-boost-api = { path = "../ore-boost/api" }
ore-utils = { path = "../ore/utils" }

[profile.release]
opt-level = 3           # Optimize for binary size. You can use "3" for full optimizations if binary size isn't an issue.
codegen-units = 1       # Better optimization with fewer codegen units
lto = true              # Enable Link Time Optimization (LTO)
debug = false           # Disable debug info to reduce binary size
panic = 'abort'         # Reduces the binary size further by not including unwinding information
rpath = false
incremental = false
overflow-checks = false

[build]
rustflags = ["-C", "target-cpu=native"]<|MERGE_RESOLUTION|>--- conflicted
+++ resolved
@@ -32,16 +32,9 @@
 indicatif = "0.17.8"
 mpl-token-metadata = "4.1.2"
 num_cpus = "1.16.0"
-<<<<<<< HEAD
-## ore-api = "2.1.8"
-## ore-utils = "2.1.8"
-ore-api = { path = "../ore/api" }
-ore-utils = { path = "../ore/utils" }
-=======
-ore-api = "2.1.8"
+ore-api = "2.1.9"
 ore-boost-api = "0.1.0"
-ore-utils = "2.1.8"
->>>>>>> 9b0ccb6a
+ore-utils = "2.1.9"
 ore-pool-api = { path = "../ore-pool/api" }
 ore-pool-types = { path = "../ore-pool/types", package = "types" }
 rand = "0.8.4"
