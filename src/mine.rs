--- conflicted
+++ resolved
@@ -1,12 +1,9 @@
-<<<<<<< HEAD
-use std::{str::FromStr, sync::Arc, sync::RwLock, time::Instant};
-=======
 use std::{
+    str::FromStr,
     sync::{Arc, RwLock},
     time::Instant,
     usize,
 };
->>>>>>> 23d41ce9
 
 use colored::*;
 use drillx::{
@@ -127,16 +124,16 @@
             .await;
 
             // Build instruction set
-            let mut ixs = vec![ore_api::instruction::auth(proof_pubkey(signer.pubkey()))];
+            let mut ixs = vec![ore_api::sdk::auth(proof_pubkey(signer.pubkey()))];
             let mut compute_budget = 600_000;
             // if self.should_reset(config).await && rand::thread_rng().gen_range(0..100).eq(&0) {
             if self.should_reset(config).await {
                 compute_budget += 100_000;
-                ixs.push(ore_api::instruction::reset(signer.pubkey()));
+                ixs.push(ore_api::sdk::reset(signer.pubkey()));
             }
 
             // Build mine ix
-            let mut ix = ore_api::instruction::mine(
+            let mut ix = ore_api::sdk::mine(
                 signer.pubkey(),
                 signer.pubkey(),
                 self.find_bus().await,
